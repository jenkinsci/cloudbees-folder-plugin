/*
 * The MIT License
 *
 * Copyright 2013 CloudBees.
 *
 * Permission is hereby granted, free of charge, to any person obtaining a copy
 * of this software and associated documentation files (the "Software"), to deal
 * in the Software without restriction, including without limitation the rights
 * to use, copy, modify, merge, publish, distribute, sublicense, and/or sell
 * copies of the Software, and to permit persons to whom the Software is
 * furnished to do so, subject to the following conditions:
 *
 * The above copyright notice and this permission notice shall be included in
 * all copies or substantial portions of the Software.
 *
 * THE SOFTWARE IS PROVIDED "AS IS", WITHOUT WARRANTY OF ANY KIND, EXPRESS OR
 * IMPLIED, INCLUDING BUT NOT LIMITED TO THE WARRANTIES OF MERCHANTABILITY,
 * FITNESS FOR A PARTICULAR PURPOSE AND NONINFRINGEMENT. IN NO EVENT SHALL THE
 * AUTHORS OR COPYRIGHT HOLDERS BE LIABLE FOR ANY CLAIM, DAMAGES OR OTHER
 * LIABILITY, WHETHER IN AN ACTION OF CONTRACT, TORT OR OTHERWISE, ARISING FROM,
 * OUT OF OR IN CONNECTION WITH THE SOFTWARE OR THE USE OR OTHER DEALINGS IN
 * THE SOFTWARE.
 */

package com.cloudbees.hudson.plugins.folder.properties;

import com.cloudbees.hudson.plugins.folder.AbstractFolder;
import com.cloudbees.hudson.plugins.folder.AbstractFolderProperty;
import com.cloudbees.hudson.plugins.folder.AbstractFolderPropertyDescriptor;
import com.cloudbees.plugins.credentials.Credentials;
import com.cloudbees.plugins.credentials.CredentialsMatchers;
import com.cloudbees.plugins.credentials.CredentialsProvider;
import com.cloudbees.plugins.credentials.CredentialsScope;
import com.cloudbees.plugins.credentials.CredentialsStore;
import com.cloudbees.plugins.credentials.CredentialsStoreAction;
import com.cloudbees.plugins.credentials.domains.Domain;
import com.cloudbees.plugins.credentials.domains.DomainCredentials;
import com.cloudbees.plugins.credentials.domains.DomainRequirement;
import com.cloudbees.plugins.credentials.domains.DomainSpecification;
import edu.umd.cs.findbugs.annotations.CheckForNull;
import edu.umd.cs.findbugs.annotations.NonNull;
import edu.umd.cs.findbugs.annotations.Nullable;
import edu.umd.cs.findbugs.annotations.SuppressFBWarnings;
import hudson.DescriptorExtensionList;
import hudson.Extension;
import hudson.model.Action;
import hudson.model.Descriptor;
import hudson.model.Item;
import hudson.model.ItemGroup;
import hudson.model.ModelObject;
import hudson.security.ACL;
import hudson.security.AccessDeniedException2;
import hudson.security.Permission;
import hudson.util.CopyOnWriteMap;
import jenkins.model.Jenkins;
import org.acegisecurity.Authentication;
import org.acegisecurity.context.SecurityContext;
import org.acegisecurity.context.SecurityContextHolder;
import org.kohsuke.accmod.Restricted;
import org.kohsuke.accmod.restrictions.NoExternalUse;
import org.kohsuke.stapler.DataBoundConstructor;

import java.io.IOException;
import java.io.ObjectStreamException;
import java.util.ArrayList;
import java.util.Arrays;
import java.util.Collection;
import java.util.Collections;
import java.util.List;
import java.util.Map;
import java.util.Set;
import jenkins.model.TransientActionFactory;

/**
 * A store of credentials that can be used as a Stapler opbject.
 */
@Extension(optional = true)
public class FolderCredentialsProvider extends CredentialsProvider {

    private static final Set<CredentialsScope> SCOPES =
            Collections.<CredentialsScope>singleton(CredentialsScope.GLOBAL);

    @Override
    public Set<CredentialsScope> getScopes(ModelObject object) {
        if (object instanceof AbstractFolder) {
            return SCOPES;
        }
        return super.getScopes(object);
    }

    @NonNull
    @Override
    public <C extends Credentials> List<C> getCredentials(@NonNull Class<C> type, @Nullable ItemGroup itemGroup,
                                                          @Nullable Authentication authentication) {
        return getCredentials(type, itemGroup, authentication, Collections.<DomainRequirement>emptyList());
    }

    @NonNull
    @Override
    public <C extends Credentials> List<C> getCredentials(@NonNull Class<C> type, @Nullable ItemGroup itemGroup,
                                                          @Nullable Authentication authentication,
                                                          @NonNull List<DomainRequirement> domainRequirements) {
        if (authentication == null) {
            authentication = ACL.SYSTEM;
        }
        List<C> result = new ArrayList<C>();
        if (ACL.SYSTEM.equals(authentication)) {
            while (itemGroup != null) {
                if (itemGroup instanceof AbstractFolder) {
                    final AbstractFolder<?> folder = AbstractFolder.class.cast(itemGroup);
                    FolderCredentialsProperty property = folder.getProperties().get(FolderCredentialsProperty.class);
                    if (property != null) {
                        result.addAll(DomainCredentials.getCredentials(
                                property.getDomainCredentialsMap(),
                                type,
                                domainRequirements,
                                CredentialsMatchers.always()));
                    }
                }
                if (itemGroup instanceof Item) {
                    itemGroup = Item.class.cast(itemGroup).getParent();
                } else {
                    break;
                }
            }
        }
        return result;
    }

    @Override
    public CredentialsStore getStore(@CheckForNull ModelObject object) {
        if (object instanceof AbstractFolder) {
            final AbstractFolder<?> folder = AbstractFolder.class.cast(object);
            FolderCredentialsProperty property = folder.getProperties().get(FolderCredentialsProperty.class);
            if (property != null) {
                return property.getStore();
            }
        }
        return null;
    }

    /**
     * {@inheritDoc}
     */
    //@Override // TODO uncomment once depending on credentials-2.0
    public String getIconClassName() {
        return "icon-credentials-folder-store";
    }

    public static class FolderCredentialsProperty extends AbstractFolderProperty<AbstractFolder<?>> {

        /**
         * Old store of credentials
         *
         * @deprecated
         */
        @Deprecated
        private transient List<Credentials> credentials;

        /**
         * Our credentials.
         *
         * @since 3.10
         */
        private Map<Domain, List<Credentials>> domainCredentialsMap =
                new CopyOnWriteMap.Hash<Domain, List<Credentials>>();

        /**
         * Our store.
         */
        private transient StoreImpl store = new StoreImpl();

        /**
         * Backwards compatibility.
         *
         * @param credentials the credentials.
         * @deprecated
         */
        @Deprecated
        public FolderCredentialsProperty(List<Credentials> credentials) {
            domainCredentialsMap = DomainCredentials.migrateListToMap(domainCredentialsMap, credentials);
        }

        /**
         * Constructor for stapler.
         *
         * @param domainCredentials the credentials.
         * @since 1.5
         */
        @DataBoundConstructor
        public FolderCredentialsProperty(DomainCredentials[] domainCredentials) {
            domainCredentialsMap = DomainCredentials.asMap(Arrays.asList(domainCredentials));
        }

        /**
         * Resolve old data store into new data store.
         *
         * @since 1.5
         */
        @SuppressFBWarnings(value = "IS2_INCONSISTENT_SYNC", justification = "Only unprotected during deserialization")
        @SuppressWarnings("deprecation")
        private Object readResolve() throws ObjectStreamException {
            if (domainCredentialsMap == null) {
                domainCredentialsMap = DomainCredentials.migrateListToMap(domainCredentialsMap, credentials);
                credentials = null;
            }
            return this;
        }

        public <C extends Credentials> List<C> getCredentials(Class<C> type) {
            List<C> result = new ArrayList<C>();
            for (Credentials credential : getCredentials()) {
                if (type.isInstance(credential)) {
                    result.add(type.cast(credential));
                }
            }
            return result;
        }

        /**
         * Gets all the folder's credentials.
         *
         * @return all the folder's credentials.
         */
        @SuppressWarnings("unused") // used by stapler
        public List<Credentials> getCredentials() {
            return getDomainCredentialsMap().get(Domain.global());
        }

        /**
         * Returns the {@link com.cloudbees.plugins.credentials.domains.DomainCredentials}
         *
         * @return the {@link com.cloudbees.plugins.credentials.domains.DomainCredentials}
         * @since 3.10
         */
        @SuppressWarnings("unused") // used by stapler
        public List<DomainCredentials> getDomainCredentials() {
            return DomainCredentials.asList(getDomainCredentialsMap());
        }

        /**
         * The Map of domain credentials.
         *
         * @since 3.10
         */
        @SuppressWarnings("deprecation")
        @NonNull
        public synchronized Map<Domain, List<Credentials>> getDomainCredentialsMap() {
            return domainCredentialsMap = DomainCredentials.migrateListToMap(domainCredentialsMap, credentials);
        }

        /**
         * Sets the map of domain credentials.
         *
         * @param domainCredentialsMap the map of domain credentials.
         * @since 3.10
         */
        public synchronized void setDomainCredentialsMap(Map<Domain, List<Credentials>> domainCredentialsMap) {
            this.domainCredentialsMap = DomainCredentials.toCopyOnWriteMap(domainCredentialsMap);
        }

        public synchronized StoreImpl getStore() {
            if (store == null) {
                store = new StoreImpl();
            }
            return store;
        }

        /**
         * Short-cut method for checking {@link CredentialsStore#hasPermission(hudson.security.Permission)}
         *
         * @param p the permission to check.
         */
        private void checkPermission(Permission p) {
            if (!store.hasPermission(p)) {
                throw new AccessDeniedException2(Jenkins.getAuthentication(), p);
            }
        }

        /**
         * Short-cut method that redundantly checks the specified permission (to catch any typos) and then escalates
         * authentication in order to save the {@link CredentialsStore}.
         *
         * @param p the permissions of the operation being performed.
         * @throws IOException if something goes wrong.
         */
        private void checkedSave(Permission p) throws IOException {
            checkPermission(p);
            SecurityContext orig = ACL.impersonate(ACL.SYSTEM);
            try {
                owner.save();
            } finally {
                SecurityContextHolder.setContext(orig);
            }
        }

        /**
         * Implementation for {@link StoreImpl} to delegate to while keeping the lock synchronization simple.
         */
        private synchronized boolean addDomain(@NonNull Domain domain, List<Credentials> credentials)
                throws IOException {
            checkPermission(CredentialsProvider.MANAGE_DOMAINS);
            Map<Domain, List<Credentials>> domainCredentialsMap = getDomainCredentialsMap();
            if (domainCredentialsMap.containsKey(domain)) {
                List<Credentials> list = domainCredentialsMap.get(domain);
                boolean modified = false;
                for (Credentials c : credentials) {
                    if (list.contains(c)) {
                        continue;
                    }
                    list.add(c);
                    modified = true;
                }
                if (modified) {
                    checkedSave(CredentialsProvider.MANAGE_DOMAINS);
                }
                return modified;
            } else {
                domainCredentialsMap.put(domain, new ArrayList<Credentials>(credentials));
                checkedSave(CredentialsProvider.MANAGE_DOMAINS);
                return true;
            }
        }

        /**
         * Implementation for {@link StoreImpl} to delegate to while keeping the lock synchronization simple.
         */
        private synchronized boolean removeDomain(@NonNull Domain domain) throws IOException {
            checkPermission(CredentialsProvider.MANAGE_DOMAINS);
            Map<Domain, List<Credentials>> domainCredentialsMap = getDomainCredentialsMap();
            if (domainCredentialsMap.containsKey(domain)) {
                domainCredentialsMap.remove(domain);
                checkedSave(CredentialsProvider.MANAGE_DOMAINS);
                return true;
            }
            return false;
        }

        /**
         * Implementation for {@link StoreImpl} to delegate to while keeping the lock synchronization simple.
         */
        private synchronized boolean updateDomain(@NonNull Domain current, @NonNull Domain replacement)
                throws IOException {
            checkPermission(CredentialsProvider.MANAGE_DOMAINS);
            Map<Domain, List<Credentials>> domainCredentialsMap = getDomainCredentialsMap();
            if (domainCredentialsMap.containsKey(current)) {
                domainCredentialsMap.put(replacement, domainCredentialsMap.remove(current));
                checkedSave(CredentialsProvider.MANAGE_DOMAINS);
                return true;
            }
            return false;
        }

        /**
         * Implementation for {@link StoreImpl} to delegate to while keeping the lock synchronization simple.
         */
        private synchronized boolean addCredentials(@NonNull Domain domain, @NonNull Credentials credentials)
                throws IOException {
            checkPermission(CredentialsProvider.CREATE);
            Map<Domain, List<Credentials>> domainCredentialsMap = getDomainCredentialsMap();
            if (domainCredentialsMap.containsKey(domain)) {
                List<Credentials> list = domainCredentialsMap.get(domain);
                if (list.contains(credentials)) {
                    return false;
                }
                list.add(credentials);
                checkedSave(CredentialsProvider.CREATE);
                return true;
            }
            return false;
        }

        /**
         * Implementation for {@link StoreImpl} to delegate to while keeping the lock synchronization simple.
         */
        @NonNull
        private synchronized List<Credentials> getCredentials(@NonNull Domain domain) {
            if (store.hasPermission(CredentialsProvider.VIEW)) {
                List<Credentials> list = getDomainCredentialsMap().get(domain);
                if (list == null || list.isEmpty()) {
                    return Collections.emptyList();
                }
                return Collections.unmodifiableList(new ArrayList<Credentials>(list));
            }
            return Collections.emptyList();
        }

        /**
         * Implementation for {@link StoreImpl} to delegate to while keeping the lock synchronization simple.
         */
        private synchronized boolean removeCredentials(@NonNull Domain domain, @NonNull Credentials credentials)
                throws IOException {
            checkPermission(CredentialsProvider.DELETE);
            Map<Domain, List<Credentials>> domainCredentialsMap = getDomainCredentialsMap();
            if (domainCredentialsMap.containsKey(domain)) {
                List<Credentials> list = domainCredentialsMap.get(domain);
                if (!list.contains(credentials)) {
                    return false;
                }
                list.remove(credentials);
                checkedSave(CredentialsProvider.DELETE);
                return true;
            }
            return false;
        }

        /**
         * Implementation for {@link StoreImpl} to delegate to while keeping the lock synchronization simple.
         */
        private synchronized boolean updateCredentials(@NonNull Domain domain, @NonNull Credentials current,
                                                       @NonNull Credentials replacement) throws IOException {
            checkPermission(CredentialsProvider.UPDATE);
            Map<Domain, List<Credentials>> domainCredentialsMap = getDomainCredentialsMap();
            if (domainCredentialsMap.containsKey(domain)) {
                List<Credentials> list = domainCredentialsMap.get(domain);
                int index = list.indexOf(current);
                if (index == -1) {
                    return false;
                }
                list.set(index, replacement);
                checkedSave(CredentialsProvider.UPDATE);
                return true;
            }
            return false;
        }

        @SuppressWarnings({"unchecked", "rawtypes"}) // erasure
        @Extension(optional = true,ordinal = -1001)
        // TODO remove credentials 2.0+
        public static class ActionFactory extends TransientActionFactory<AbstractFolder> {
            @Override
            public Class<AbstractFolder> type() {
                return AbstractFolder.class;
            }
            @Override
            public Collection<? extends Action> createFor(AbstractFolder target) {
                final FolderCredentialsProperty prop = ((AbstractFolder<?>) target).getProperties().get(FolderCredentialsProperty.class);
                if (prop != null) {
                    return Collections.singleton(new CredentialsStoreAction() {
                        @NonNull
                        @Override
                        public CredentialsStore getStore() {
                            return prop.getStore();
                        }
<<<<<<< HEAD

                        @Override
                        public String getIconFileName() {
                            return isVisible()
                                    ? "/plugin/credentials/images/48x48/folder-store.png"
                                    : null;
                        }

                        @SuppressFBWarnings(value="UMAC_UNCALLABLE_METHOD_OF_ANONYMOUS_CLASS")
                        //@Override TODO uncomment once credentials 2.0+
                        public String getIconClassName() {
                            return isVisible()
                                    ? "icon-credentials-folder-store"
                                    : null;
                        }

                        @Override
                        public String getDisplayName() {
                            return "Folder Credentials";
                        }
=======
>>>>>>> 8eb1e096
                    });
                } else {
                    return Collections.emptySet();
                }
            }

        }

        @Restricted(NoExternalUse.class)
        public class CredentialsStoreActionImpl extends CredentialsStoreAction {

            @NonNull
            @Override
            public StoreImpl getStore() {
                return FolderCredentialsProperty.this.getStore();
            }

            @Override
            public String getIconFileName() {
                return isVisible()
                        ? "/plugin/credentials/images/48x48/folder-store.png"
                        : null;
            }

            //@Override TODO uncomment once credentials 2.0+
            public String getIconClassName() {
                return isVisible()
                        ? "icon-credentials-folder-store"
                        : null;
            }

            @Override
            public String getDisplayName() {
                return "Folder";
            }
        }

        @Extension(optional = true)
        public static class DescriptorImpl extends AbstractFolderPropertyDescriptor {

            @Override
            public String getDisplayName() {
                return Messages.FolderCredentialsProvider_DisplayName();
            }

            public List<DomainCredentials> defaultIfNull(List<DomainCredentials> map) {
                if (map == null) {
                    return Collections.singletonList(
                            new DomainCredentials(Domain.global(), Collections.<Credentials>emptyList()));
                }
                return map;
            }

            /**
             * Gets all the credentials descriptors.
             *
             * @return all the credentials descriptors.
             * @since 3.10
             */
            @SuppressWarnings("unused") // used by stapler
            public DescriptorExtensionList<Credentials, Descriptor<Credentials>> getCredentialDescriptors() {
                return CredentialsProvider.allCredentialsDescriptors();
            }

            /**
             * Gets all the {@link com.cloudbees.plugins.credentials.domains.DomainSpecification} descriptors.
             *
             * @return all the {@link com.cloudbees.plugins.credentials.domains.DomainSpecification} descriptors.
             * @since 3.10
             */
            @SuppressWarnings("unused") // used by stapler
            public DescriptorExtensionList<DomainSpecification, Descriptor<DomainSpecification>>
            getSpecificationDescriptors() {
                return Jenkins.getActiveInstance().getDescriptorList(DomainSpecification.class);
            }
        }

        private class StoreImpl extends CredentialsStore {

            private final CredentialsStoreAction storeAction = new CredentialsStoreActionImpl();

            @Override
            public ModelObject getContext() {
                return owner;
            }

            @Override
            public boolean hasPermission(@NonNull Authentication a, @NonNull Permission permission) {
                return owner.getACL().hasPermission(a, permission);
            }

            //@Override TODO credentials 2.0+
            public CredentialsStoreAction getStoreAction() {
                return storeAction;
            }

            /**
             * {@inheritDoc}
             */
            @NonNull
            @Override
            public List<Domain> getDomains() {
                return Collections.unmodifiableList(new ArrayList<Domain>(
                        getDomainCredentialsMap().keySet()
                ));
            }

            /**
             * {@inheritDoc}
             */
            @Override
            public boolean addDomain(@NonNull Domain domain, List<Credentials> credentials) throws IOException {
                return FolderCredentialsProperty.this.addDomain(domain, credentials);
            }

            /**
             * {@inheritDoc}
             */
            @Override
            public boolean removeDomain(@NonNull Domain domain) throws IOException {
                return FolderCredentialsProperty.this.removeDomain(domain);
            }

            /**
             * {@inheritDoc}
             */
            @Override
            public boolean updateDomain(@NonNull Domain current, @NonNull Domain replacement) throws IOException {
                return FolderCredentialsProperty.this.updateDomain(current, replacement);
            }

            /**
             * {@inheritDoc}
             */
            @Override
            public boolean addCredentials(@NonNull Domain domain, @NonNull Credentials credentials) throws IOException {
                return FolderCredentialsProperty.this.addCredentials(domain, credentials);
            }

            /**
             * {@inheritDoc}
             */
            @NonNull
            @Override
            public List<Credentials> getCredentials(@NonNull Domain domain) {
                return FolderCredentialsProperty.this.getCredentials(domain);
            }

            /**
             * {@inheritDoc}
             */
            @Override
            public boolean removeCredentials(@NonNull Domain domain, @NonNull Credentials credentials)
                    throws IOException {
                return FolderCredentialsProperty.this.removeCredentials(domain, credentials);
            }

            /**
             * {@inheritDoc}
             */
            @Override
            public boolean updateCredentials(@NonNull Domain domain, @NonNull Credentials current,
                                             @NonNull Credentials replacement) throws IOException {
                return FolderCredentialsProperty.this.updateCredentials(domain, current, replacement);
            }
        }

    }

}<|MERGE_RESOLUTION|>--- conflicted
+++ resolved
@@ -442,29 +442,6 @@
                         public CredentialsStore getStore() {
                             return prop.getStore();
                         }
-<<<<<<< HEAD
-
-                        @Override
-                        public String getIconFileName() {
-                            return isVisible()
-                                    ? "/plugin/credentials/images/48x48/folder-store.png"
-                                    : null;
-                        }
-
-                        @SuppressFBWarnings(value="UMAC_UNCALLABLE_METHOD_OF_ANONYMOUS_CLASS")
-                        //@Override TODO uncomment once credentials 2.0+
-                        public String getIconClassName() {
-                            return isVisible()
-                                    ? "icon-credentials-folder-store"
-                                    : null;
-                        }
-
-                        @Override
-                        public String getDisplayName() {
-                            return "Folder Credentials";
-                        }
-=======
->>>>>>> 8eb1e096
                     });
                 } else {
                     return Collections.emptySet();
