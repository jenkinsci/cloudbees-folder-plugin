--- conflicted
+++ resolved
@@ -67,58 +67,6 @@
 public abstract class ChildNameGenerator<P extends AbstractFolder<I>, I extends TopLevelItem> {
     private static final Logger LOGGER = Logger.getLogger(ChildNameGenerator.class.getName());
 
-<<<<<<< HEAD
-    private static final Map<Trace,String> idealNames = new WeakHashMap<>();
-
-    /**
-     * Work-around helper method to "fix" {@link Item} constructors that have on-disk side-effects and therefore
-     * need {@link Item#getRootDir()} to work during the constructor.
-     * @param project the {@link AbstractFolder}.
-     * @param itemName the name that will be returned by {@link Item#getName()} when the item is constructed. This is
-     *                 the second parameter of {@link AbstractItem#AbstractItem(ItemGroup, String)}. This one would be
-     *                 the one with URL path segment escaping.
-     * @param idealName the original name before whatever URL path segment escaping you applied
-     * @return the {@link Trace} to keep track of when we can remove the memory of the creation process. Please
-     * {@link Trace#close()} the trace after the item is created.
-     */
-    @NonNull
-    public static Trace beforeCreateItem(@NonNull AbstractFolder<?> project,
-                                         @NonNull String itemName,
-                                         @NonNull String idealName) {
-        final Trace trace = new Trace(project, itemName);
-        synchronized (idealNames) {
-            idealNames.put(trace, idealName);
-        }
-        return trace;
-    }
-
-    /**
-     * Clean up for a creation {@link Trace}. Not strictly required, but nice implementations will do this via {@link Trace#close()}.
-     * @param trace the trace.
-     */
-    private static void afterItemCreated(@NonNull Trace trace) {
-        synchronized (idealNames) {
-            idealNames.remove(trace);
-        }
-    }
-
-    /**
-     * Looks up the {@link Item} to see if we stored the ideal name before invoking the constructor that is having
-     * on-disk side-effects before the object has escaped {@link #beforeCreateItem(AbstractFolder, String, String)}
-     * @param parent the parent within which the item is being created.
-     * @param item the partially created item.
-     * @return the ideal name of the item.
-     */
-    @CheckForNull
-    protected final String idealNameFromItem(@NonNull P parent, @NonNull I item) {
-        String itemName = item.getName();
-        synchronized (idealNames) {
-            return idealNames.get(new Trace(parent, itemName));
-        }
-    }
-
-=======
->>>>>>> beeea6cf
     /**
      * Infers the {@link Item#getName()} from the {@link Item} instance itself.
      *
