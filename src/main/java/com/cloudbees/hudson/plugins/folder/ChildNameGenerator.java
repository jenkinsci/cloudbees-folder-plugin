--- conflicted
+++ resolved
@@ -36,12 +36,10 @@
 import java.io.File;
 import java.io.IOException;
 import java.util.Map;
-import java.util.Objects;
 import java.util.WeakHashMap;
+import java.util.logging.Logger;
 import edu.umd.cs.findbugs.annotations.CheckForNull;
 import edu.umd.cs.findbugs.annotations.NonNull;
-import java.util.logging.Level;
-import java.util.logging.Logger;
 import jenkins.model.TransientActionFactory;
 
 /**
@@ -269,64 +267,6 @@
     public abstract void recordLegacyName(P parent, I item, String legacyDirName) throws IOException;
 
     /**
-<<<<<<< HEAD
-=======
-     * Reads an item name from the given directory.
-     * @param directory the directory containing the item.
-     * @return The item name obtained from the directory, or the directory name if the name file is missing or empty.
-     */
-    @NonNull
-    public final String readItemName(@NonNull File directory) {
-        String childName = directory.getName();
-        File nameFile = new File(directory, CHILD_NAME_FILE);
-        if (nameFile.isFile()) {
-            try {
-                childName = Objects.toString(Util.fixEmptyAndTrim(Files.readString(nameFile.toPath(), StandardCharsets.UTF_8)), directory.getName());
-            } catch (IOException e) {
-                LOGGER.log(Level.WARNING, () -> "Could not read "+ nameFile + ", assuming child name is " + directory.getName());
-            }
-        }
-        return childName;
-    }
-
-    /**
-     * Writes the item name to the given directory.
-     * @param parent The parent folder of the item.
-     * @param item The item we want to write the name for.
-     * @param itemDirectory The directory where the item is stored.
-     * @param childName The desired name for the item.
-     * @return The name that was written to the directory, and whether the item needs to be saved.
-     */
-    @NonNull
-    public final String writeItemName(@NonNull P parent, @NonNull I item, @NonNull File itemDirectory, @NonNull String childName) {
-        String name = itemNameFromItem(parent, item);
-        if (name == null) {
-            name = itemNameFromLegacy(parent, childName);
-        }
-        File nameFile = new File(itemDirectory, CHILD_NAME_FILE);
-        try {
-            var itemPath = itemDirectory.toPath();
-            if (Files.notExists(itemPath)) {
-                Files.createDirectories(itemPath);
-            }
-            String existingName;
-            if (Files.exists(nameFile.toPath())) {
-                existingName = Files.readString(nameFile.toPath(), StandardCharsets.UTF_8);
-            } else {
-                existingName = null;
-            }
-            if (existingName == null || !existingName.equals(name)) {
-                Files.writeString(nameFile.toPath(), name, StandardCharsets.UTF_8);
-            }
-        } catch (IOException e) {
-            // Unfortunately not all callers of this method throw IOException, so we need to go unchecked
-            throw new UncheckedIOException("Failed to load " + name + " as could not write " + nameFile, e);
-        }
-        return name;
-    }
-
-    /**
->>>>>>> ff607a16
      * Traces the creation of a new {@link Item} in a folder. Use
      * {@link ChildNameGenerator#beforeCreateItem(AbstractFolder, String, String)} to get the instance.
      */
