/*
 * The MIT License
 *
 * Copyright 2015-2016 CloudBees, Inc.
 *
 * Permission is hereby granted, free of charge, to any person obtaining a copy
 * of this software and associated documentation files (the "Software"), to deal
 * in the Software without restriction, including without limitation the rights
 * to use, copy, modify, merge, publish, distribute, sublicense, and/or sell
 * copies of the Software, and to permit persons to whom the Software is
 * furnished to do so, subject to the following conditions:
 *
 * The above copyright notice and this permission notice shall be included in
 * all copies or substantial portions of the Software.
 *
 * THE SOFTWARE IS PROVIDED "AS IS", WITHOUT WARRANTY OF ANY KIND, EXPRESS OR
 * IMPLIED, INCLUDING BUT NOT LIMITED TO THE WARRANTIES OF MERCHANTABILITY,
 * FITNESS FOR A PARTICULAR PURPOSE AND NONINFRINGEMENT. IN NO EVENT SHALL THE
 * AUTHORS OR COPYRIGHT HOLDERS BE LIABLE FOR ANY CLAIM, DAMAGES OR OTHER
 * LIABILITY, WHETHER IN AN ACTION OF CONTRACT, TORT OR OTHERWISE, ARISING FROM,
 * OUT OF OR IN CONNECTION WITH THE SOFTWARE OR THE USE OR OTHER DEALINGS IN
 * THE SOFTWARE.
 */

package com.cloudbees.hudson.plugins.folder;

import com.cloudbees.hudson.plugins.folder.computed.ComputedFolder;
import com.cloudbees.hudson.plugins.folder.config.AbstractFolderConfiguration;
import com.cloudbees.hudson.plugins.folder.health.FolderHealthMetric;
import com.cloudbees.hudson.plugins.folder.health.FolderHealthMetricDescriptor;
import com.cloudbees.hudson.plugins.folder.icons.StockFolderIcon;
import com.cloudbees.hudson.plugins.folder.views.AbstractFolderViewHolder;
import com.cloudbees.hudson.plugins.folder.views.DefaultFolderViewHolder;
import edu.umd.cs.findbugs.annotations.SuppressFBWarnings;
import hudson.AbortException;
import hudson.BulkChange;
import hudson.Extension;
import hudson.Util;
import static hudson.Util.fixEmpty;
import hudson.XmlFile;
import hudson.init.InitMilestone;
import hudson.init.Initializer;
import hudson.model.AbstractItem;
import hudson.model.Action;
import hudson.model.AllView;
import hudson.model.Computer;
import hudson.model.Descriptor;
import hudson.model.Executor;
import hudson.model.Failure;
import hudson.model.HealthReport;
import hudson.model.Item;
import hudson.model.ItemGroup;
import hudson.model.ItemGroupMixIn;
import hudson.model.Items;
import hudson.model.Job;
import hudson.model.ModifiableViewGroup;
import hudson.model.Queue;
import hudson.model.Result;
import hudson.model.Run;
import hudson.model.TaskListener;
import hudson.model.TopLevelItem;
import hudson.model.View;
import hudson.model.ViewGroupMixIn;
import hudson.model.listeners.ItemListener;
import hudson.model.listeners.RunListener;
import static hudson.model.queue.Executables.getParentOf;
import hudson.model.queue.Tasks;
import hudson.model.queue.WorkUnit;
import hudson.search.CollectionSearchIndex;
import hudson.search.SearchIndexBuilder;
import hudson.search.SearchItem;
import hudson.security.ACL;
import hudson.security.ACLContext;
import hudson.util.AlternativeUiTextProvider;
import hudson.util.CopyOnWriteMap;
import hudson.util.DescribableList;
import hudson.util.FormApply;
import hudson.util.FormValidation;
import hudson.util.HttpResponses;
import hudson.views.DefaultViewsTabBar;
import hudson.views.ViewsTabBar;
import java.io.File;
import java.io.IOException;
import java.nio.charset.StandardCharsets;
import java.nio.file.Files;
import java.text.ParseException;
import java.util.ArrayList;
import java.util.Collection;
import java.util.Collections;
import java.util.HashMap;
import java.util.HashSet;
import java.util.Iterator;
import java.util.LinkedHashMap;
import java.util.List;
import java.util.Map;
import java.util.Random;
import java.util.Set;
import java.util.Stack;
import java.util.concurrent.CopyOnWriteArrayList;
import java.util.concurrent.TimeUnit;
import java.util.concurrent.atomic.AtomicBoolean;
import java.util.concurrent.atomic.AtomicInteger;
import java.util.function.Function;
import java.util.function.Predicate;
import java.util.logging.Level;
import java.util.logging.Logger;
import edu.umd.cs.findbugs.annotations.CheckForNull;
import edu.umd.cs.findbugs.annotations.NonNull;
import javax.servlet.ServletException;
import jenkins.model.Jenkins;
import jenkins.model.ModelObjectWithChildren;
import jenkins.model.ProjectNamingStrategy;
import jenkins.model.TransientActionFactory;
import jenkins.model.queue.ItemDeletion;
import net.sf.json.JSONObject;
import org.acegisecurity.AccessDeniedException;
import org.apache.commons.lang.StringUtils;
import org.kohsuke.accmod.Restricted;
import org.kohsuke.accmod.restrictions.NoExternalUse;
import org.kohsuke.stapler.HttpRedirect;
import org.kohsuke.stapler.HttpResponse;
import org.kohsuke.stapler.QueryParameter;
import org.kohsuke.stapler.StaplerFallback;
import org.kohsuke.stapler.StaplerOverridable;
import org.kohsuke.stapler.StaplerRequest;
import org.kohsuke.stapler.StaplerResponse;
import org.kohsuke.stapler.export.Exported;
import org.kohsuke.stapler.interceptor.RequirePOST;
import org.kohsuke.stapler.verb.POST;

/**
 * A general-purpose {@link ItemGroup}.
 * Base for {@link Folder} and {@link ComputedFolder}.
 * <p>
 * <b>Extending Folders UI</b><br>
 * As any other {@link Item} type, folder types support extension of UI via {@link Action}s.
 * These actions can be persisted or added via {@link TransientActionFactory}.
 * See <a href="https://wiki.jenkins-ci.org/display/JENKINS/Action+and+its+family+of+subtypes">this page</a>
 * for more details about actions.
 * In folders actions provide the following features:
 * <ul>
 *  <li>Left sidepanel hyperlink, which opens the page specified by action's {@code index.jelly}.</li>
 *  <li>Optional summary boxes on the main panel, which may be defined by {@code summary.jelly}.</li>
 * </ul>
 * @since 4.11-beta-1
 */
@SuppressWarnings({"unchecked", "rawtypes"}) // mistakes in various places
@SuppressFBWarnings("DMI_RANDOM_USED_ONLY_ONCE") // https://github.com/spotbugs/spotbugs/issues/1539
public abstract class AbstractFolder<I extends TopLevelItem> extends AbstractItem implements TopLevelItem, ItemGroup<I>, ModifiableViewGroup, StaplerFallback, ModelObjectWithChildren, StaplerOverridable {

    /**
     * Our logger.
     */
    private static final Logger LOGGER = Logger.getLogger(AbstractFolder.class.getName());
    private static final Random ENTROPY = new Random();
    private static final int HEALTH_REPORT_CACHE_REFRESH_MIN = Math.max(10, Math.min(1440, Integer.getInteger(
            AbstractFolder.class.getName()+".healthReportCacheRefreshMin", 60
    )));

    private static long loadingTick;
    private static final AtomicInteger jobTotal = new AtomicInteger();
    private static final AtomicInteger jobEncountered = new AtomicInteger();
    private static final AtomicBoolean loadJobTotalRan = new AtomicBoolean();
    private static final int TICK_INTERVAL = 15000;

    @Initializer(before=InitMilestone.JOB_LOADED, fatal=false)
    public static void loadJobTotal() {
        if (!loadJobTotalRan.compareAndSet(false, true)) {
            return; // TODO why does Jenkins run the initializer many times?!
        }
        scan(new File(Jenkins.get().getRootDir(), "jobs"), 0);
        // TODO reset count after reload config from disk (otherwise goes up to 200% etc.)
    }
    private static void scan(File d, int depth) {
        File[] projects = d.listFiles();
        if (projects == null) {
            return;
        }
        for (File project : projects) {
            if (!new File(project, "config.xml").isFile()) {
                continue;
            }
            if (depth > 0) {
                jobTotal.incrementAndGet();
            }
            File jobs = new File(project, "jobs"); // cf. getJobsDir
            if (jobs.isDirectory()) {
                scan(jobs, depth + 1);
            }
        }
    }

    /** Child items, keyed by {@link Item#getName}. */
    protected transient Map<String,I> items = new CopyOnWriteMap.Tree<>(String.CASE_INSENSITIVE_ORDER);

    private DescribableList<AbstractFolderProperty<?>,AbstractFolderPropertyDescriptor> properties;

    private /*almost final*/ AbstractFolderViewHolder folderViews;

    /**
     * {@link View}s.
     */
    @Deprecated
    private transient /*almost final*/ CopyOnWriteArrayList<View> views;

    /**
     * Currently active Views tab bar.
     */
    @Deprecated
    private transient volatile ViewsTabBar viewsTabBar;

    /**
     * Name of the primary view.
     */
    @Deprecated
    private transient volatile String primaryView;

    private transient /*almost final*/ ViewGroupMixIn viewGroupMixIn;

    private DescribableList<FolderHealthMetric,FolderHealthMetricDescriptor> healthMetrics;

    private FolderIcon icon;

    private transient volatile long nextHealthReportsRefreshMillis;
    private transient volatile List<HealthReport> healthReports;

    /**
     * Subclasses should also call {@link #init}.
     *
     * @param parent the parent of this folder.
     * @param name   the name
     */
    protected AbstractFolder(ItemGroup parent, String name) {
        super(parent, name);
    }

    protected void init() {
        if (properties == null) {
            properties = new DescribableList<>(this);
        } else {
            properties.setOwner(this);
        }
        for (AbstractFolderProperty p : properties) {
            p.setOwner(this);
        }
        if (icon == null) {
            icon = newDefaultFolderIcon();
        }
        icon.setOwner(this);

        if (folderViews == null) {
            if (views != null && !views.isEmpty()) {
                if (primaryView != null) {
                    primaryView = DefaultFolderViewHolder.migrateLegacyPrimaryAllViewLocalizedName(views, primaryView);
                }
                folderViews = new DefaultFolderViewHolder(views, primaryView, viewsTabBar == null ? newDefaultViewsTabBar()
                        : viewsTabBar);
            } else {
                folderViews = newFolderViewHolder();
            }
            views = null;
            primaryView = null;
            viewsTabBar = null;
        }
        viewGroupMixIn = new ViewGroupMixIn(this) {
            @Override
            protected List<View> views() {
                return folderViews.getViews();
            }
            @Override
            protected String primaryView() {
                String primaryView = folderViews.getPrimaryView();
                return primaryView == null ? folderViews.getViews().get(0).getViewName() : primaryView;
            }
            @Override
            protected void primaryView(String name) {
                folderViews.setPrimaryView(name);
            }
            @Override
            public void addView(View v) throws IOException {
                if (folderViews.isViewsModifiable()) {
                    super.addView(v);
                }
            }
            @Override
            public boolean canDelete(View view) {
                return folderViews.isViewsModifiable() && super.canDelete(view);
            }
            @Override
            public synchronized void deleteView(View view) throws IOException {
                if (folderViews.isViewsModifiable()) {
                    super.deleteView(view);
                }
            }
        };
        
        if (healthMetrics == null) {
            healthMetrics = new DescribableList<>(this, AbstractFolderConfiguration.get().getHealthMetrics());
        }
    }

    protected DefaultViewsTabBar newDefaultViewsTabBar() {
        return new DefaultViewsTabBar();
    }

    protected AbstractFolderViewHolder newFolderViewHolder() {
        CopyOnWriteArrayList views = new CopyOnWriteArrayList<View>();
        try {
            initViews(views);
        } catch (IOException e) {
            LOGGER.log(Level.WARNING, "Failed to set up the initial view", e);
        }
        return new DefaultFolderViewHolder(views, null, newDefaultViewsTabBar());
    }

    protected FolderIcon newDefaultFolderIcon() {
        return new StockFolderIcon();
    }

    protected void initViews(List<View> views) throws IOException {
        AllView v = new AllView("All", this);
        views.add(v);
    }

    /**
     * Loads all the child {@link Item}s.
     *
     * @param parent     the parent of the children.
     * @param modulesDir Directory that contains sub-directories for each child item.
     * @param key        the key generating function.
     * @param <K>        the key type
     * @param <V>        the child type.
     * @return a map of the children keyed by the generated keys.
     */
    // TODO replace with ItemGroupMixIn.loadChildren once baseline core has JENKINS-41222 merged
    public static <K, V extends TopLevelItem> Map<K, V> loadChildren(AbstractFolder<V> parent, File modulesDir,
                                                             Function<? super V, ? extends K> key) {
        CopyOnWriteMap.Tree<K, V> configurations = new CopyOnWriteMap.Tree<>();
        if (!modulesDir.isDirectory() && !modulesDir.mkdirs()) { // make sure it exists
            LOGGER.log(Level.SEVERE, "Could not create {0} for folder {1}",
                    new Object[]{modulesDir, parent.getFullName()});
            return configurations;
        }

        File[] subdirs = modulesDir.listFiles(File::isDirectory);
        if (subdirs == null) {
            return configurations;
        }
        final ChildNameGenerator<AbstractFolder<V>,V> childNameGenerator = parent.childNameGenerator();
        Map<String,V> byDirName = new HashMap<>();
        if (parent.items != null) {
            if (childNameGenerator == null) {
                for (V item : parent.items.values()) {
                    byDirName.put(item.getName(), item);
                }
            } else {
                for (V item : parent.items.values()) {
                    String itemName = childNameGenerator.dirNameFromItem(parent, item);
                    if (itemName == null) {
                        itemName = childNameGenerator.dirNameFromLegacy(parent, item.getName());
                    }
                    byDirName.put(itemName, item);
                }
            }
        }
        for (File subdir : subdirs) {
            try {
                boolean legacy;
                String childName;
                if (childNameGenerator == null) {
                    // the directory name is the item name
                    childName = subdir.getName();
                    legacy = false;
                } else {
                    File nameFile = new File(subdir, ChildNameGenerator.CHILD_NAME_FILE);
                    if (nameFile.isFile()) {
                        childName = StringUtils.trimToNull(Files.readString(nameFile.toPath(), StandardCharsets.UTF_8));
                        if (childName == null) {
                            LOGGER.log(Level.WARNING, "{0} was empty, assuming child name is {1}",
                                            new Object[]{nameFile, subdir.getName()});
                            legacy = true;
                            childName = subdir.getName();
                        } else {
                            legacy = false;
                        }
                    } else {
                        // this is a legacy name
                        legacy = true;
                        childName = subdir.getName();
                    }
                }
                // Try to retain the identity of an existing child object if we can.
                V item = byDirName.get(childName);
                boolean itemNeedsSave = false;
                if (item == null) {
                    XmlFile xmlFile = Items.getConfigFile(subdir);
                    if (xmlFile.exists()) {
                        item = (V) xmlFile.read();
                        String name;
                        if (childNameGenerator == null) {
                            name = subdir.getName();
                        } else {
                            String dirName = childNameGenerator.dirNameFromItem(parent, item);
                            if (dirName == null) {
                                dirName = childNameGenerator.dirNameFromLegacy(parent, childName);
                                BulkChange bc = new BulkChange(item); // suppress any attempt to save as parent not set
                                try {
                                    childNameGenerator.recordLegacyName(parent, item, childName);
                                    itemNeedsSave = true;
                                } catch (IOException e) {
                                    LOGGER.log(Level.WARNING, "Ignoring {0} as could not record legacy name",
                                            subdir);
                                    continue;
                                } finally {
                                    bc.abort();
                                }
                            }
                            if (!subdir.getName().equals(dirName)) {
                                File newSubdir = parent.getRootDirFor(dirName);
                                if (newSubdir.exists()) {
                                    LOGGER.log(Level.WARNING, "Ignoring {0} as folder naming rules collide with {1}",
                                                    new Object[]{subdir, newSubdir});
                                    continue;

                                }
                                LOGGER.log(Level.INFO, "Moving {0} to {1} in accordance with folder naming rules",
                                        new Object[]{subdir, newSubdir});
                                if (!subdir.renameTo(newSubdir)) {
                                    LOGGER.log(Level.WARNING, "Failed to move {0} to {1}. Ignoring this item",
                                            new Object[]{subdir, newSubdir});
                                    continue;
                                }
                            }
                            File nameFile = new File(parent.getRootDirFor(dirName), ChildNameGenerator.CHILD_NAME_FILE);
                            name = childNameGenerator.itemNameFromItem(parent, item);
                            if (name == null) {
                                name = childNameGenerator.itemNameFromLegacy(parent, childName);
                                Files.writeString(nameFile.toPath(), name, StandardCharsets.UTF_8);
                                BulkChange bc = new BulkChange(item); // suppress any attempt to save as parent not set
                                try {
                                    childNameGenerator.recordLegacyName(parent, item, childName);
                                    itemNeedsSave = true;
                                } catch (IOException e) {
                                    LOGGER.log(Level.WARNING, "Ignoring {0} as could not record legacy name",
                                            subdir);
                                    continue;
                                } finally {
                                    bc.abort();
                                }
                            } else if (!childName.equals(name) || legacy) {
                                Files.writeString(nameFile.toPath(), name, StandardCharsets.UTF_8);
                            }
                        }
                        item.onLoad(parent, name);
                    } else {
                        LOGGER.log(Level.WARNING, "could not find file " + xmlFile.getFile());
                        continue;
                    }
                } else {
                    String name;
                    if (childNameGenerator == null) {
                        name = subdir.getName();
                    } else {
                        File nameFile = new File(subdir, ChildNameGenerator.CHILD_NAME_FILE);
                        name = childNameGenerator.itemNameFromItem(parent, item);
                        if (name == null) {
                            name = childNameGenerator.itemNameFromLegacy(parent, childName);
                            Files.writeString(nameFile.toPath(), name, StandardCharsets.UTF_8);
                            BulkChange bc = new BulkChange(item); // suppress any attempt to save as parent not set
                            try {
                                childNameGenerator.recordLegacyName(parent, item, childName);
                                itemNeedsSave = true;
                            } catch (IOException e) {
                                LOGGER.log(Level.WARNING, "Ignoring {0} as could not record legacy name",
                                        subdir);
                                continue;
                            } finally {
                                bc.abort();
                            }
                        } else if (!childName.equals(name) || legacy) {
                            Files.writeString(nameFile.toPath(), name, StandardCharsets.UTF_8);
                        }
                        if (!subdir.getName().equals(name) && item instanceof AbstractItem
                                && ((AbstractItem) item).getDisplayNameOrNull() == null) {
                            BulkChange bc = new BulkChange(item);
                            try {
                                ((AbstractItem) item).setDisplayName(childName);
                            } finally {
                                bc.abort();
                            }
                        }
                    }
                    item.onLoad(parent, name);
                }
                if (itemNeedsSave) {
                    try {
                        item.save();
                    } catch (IOException e) {
                        LOGGER.log(Level.WARNING, "Could not update {0} after applying folder naming rules",
                                item.getFullName());
                    }
                }
                configurations.put(key.apply(item), item);
            } catch (Exception e) {
                Logger.getLogger(ItemGroupMixIn.class.getName()).log(Level.WARNING, "could not load " + subdir, e);
            }
        }

        return configurations;
    }


    protected final I itemsPut(String name, I item) {
        ChildNameGenerator<AbstractFolder<I>, I> childNameGenerator = childNameGenerator();
        if (childNameGenerator != null) {
            File nameFile = new File(getRootDirFor(item), ChildNameGenerator.CHILD_NAME_FILE);
            String oldName;
            if (nameFile.isFile()) {
                try {
                    oldName = StringUtils.trimToNull(Files.readString(nameFile.toPath(), StandardCharsets.UTF_8));
                } catch (IOException e) {
                    oldName = null;
                }
            } else {
                oldName = null;
            }
            if (!name.equals(oldName)) {
                try {
                    Files.writeString(nameFile.toPath(), name, StandardCharsets.UTF_8);
                } catch (IOException e) {
                    LOGGER.log(Level.WARNING, "Could not create " + nameFile);
                }
            }
        }
        return items.put(name, item);
    }

    /**
     * {@inheritDoc}
     */
    @Override
    public void onLoad(ItemGroup<? extends Item> parent, String name) throws IOException {
        super.onLoad(parent, name);
        init();
        final Thread t = Thread.currentThread();
        String n = t.getName();
        try {
            if (items == null) {
                // When Jenkins is getting reloaded, we want children being loaded to be able to find existing items that they will be overriding.
                // This is necessary for them to correctly keep the running builds, for example.
                // ItemGroupMixIn.loadChildren handles the rest of this logic.
                Item current = parent.getItem(name);
                if (current != null && current.getClass() == getClass()) {
                    this.items = ((AbstractFolder) current).items;
                }
            }

            final ChildNameGenerator<AbstractFolder<I>,I> childNameGenerator = childNameGenerator();
            items = loadChildren(this, getJobsDir(), item -> {
                    String fullName = item.getFullName();
                    t.setName("Loading job " + fullName);
                    float percentage = 100.0f * jobEncountered.incrementAndGet() / Math.max(1, jobTotal.get());
                    long now = System.currentTimeMillis();
                    if (loadingTick == 0) {
                        loadingTick = now;
                    } else if (now - loadingTick > TICK_INTERVAL) {
                        LOGGER.log(Level.INFO, String.format("Loading job %s (%.1f%%)", fullName, percentage));
                        loadingTick = now;
                    }
                    if (childNameGenerator == null) {
                        return item.getName();
                    } else {
                        String childName = childNameGenerator.itemNameFromItem(AbstractFolder.this, item);
                        if (childName == null) {
                            return childNameGenerator.itemNameFromLegacy(AbstractFolder.this, item.getName());
                        }
                        return childName;
                    }
            });
        } finally {
            t.setName(n);
        }
    }

    private ChildNameGenerator<AbstractFolder<I>,I> childNameGenerator() {
        return getDescriptor().childNameGenerator();
    }

    /**
     * {@inheritDoc}
     */
    @Override
    public AbstractFolderDescriptor getDescriptor() {
        return (AbstractFolderDescriptor) Jenkins.get().getDescriptorOrDie(getClass());
    }

    /**
     * May be used to enumerate or remove properties.
     * To add properties, use {@link #addProperty}.
     * @return the list of properties.
     */
    public DescribableList<AbstractFolderProperty<?>,AbstractFolderPropertyDescriptor> getProperties() {
        return properties;
    }

    @SuppressWarnings("rawtypes") // else setOwner will not compile
    public void addProperty(AbstractFolderProperty p) throws IOException {
        if (!p.getDescriptor().isApplicable(getClass())) {
            throw new IllegalArgumentException(p.getClass().getName() + " cannot be applied to " + getClass().getName());
        }
        p.setOwner(this);
        properties.add(p);
    }

    /**
     * May be overridden, but {@link #loadJobTotal} will be inaccurate in that case.
     * @return the jobs directory.
     */
    protected File getJobsDir() {
        return new File(getRootDir(), "jobs");
    }

    protected final File getRootDirFor(String name) {
        return new File(getJobsDir(), name);
    }

    @Override
    public File getRootDirFor(I child) {
        ChildNameGenerator<AbstractFolder<I>,I> childNameGenerator = childNameGenerator();
        if (childNameGenerator == null) {
            return getRootDirFor(child.getName());
        }
        String name = childNameGenerator.dirNameFromItem(this, child);
        if (name == null) {
            name = childNameGenerator.dirNameFromLegacy(this, child.getName());
        }
        return getRootDirFor(name);
    }

    /**
     * It is unwise to override this, lest links to children from nondefault {@link View}s break.
     * TODO remove this warning if and when JENKINS-35243 is fixed in the baseline.
     * {@inheritDoc}
     */
    @Override
    public String getUrlChildPrefix() {
        return "job";
    }

    /**
     * For URL binding.
     *
     * @param name the name of the child.
     * @return the job or {@code null} if there is no such child.
     * @see #getUrlChildPrefix
     */
    public I getJob(String name) {
        return getItem(name);
    }

    /**
     * {@inheritDoc}
     */
    @Override
    public String getPronoun() {
        return AlternativeUiTextProvider.get(PRONOUN, this, getDescriptor().getDisplayName());
    }

    /**
     * Overrides from job properties.
     */
    @Override
    public Collection<?> getOverrides() {
        List<Object> r = new ArrayList<>();
        for (AbstractFolderProperty<?> p : properties) {
            r.addAll(p.getItemContainerOverrides());
        }
        return r;
    }

    /**
     * {@inheritDoc}
     */
    @Override
    public void addView(View v) throws IOException {
        viewGroupMixIn.addView(v);
    }

    /**
     * {@inheritDoc}
     */
    @Override
    public boolean canDelete(View view) {
        return viewGroupMixIn.canDelete(view);
    }

    /**
     * {@inheritDoc}
     */
    @Override
    public void deleteView(View view) throws IOException {
        viewGroupMixIn.deleteView(view);
    }

    /**
     * {@inheritDoc}
     */
    @Override
    public View getView(String name) {
        return viewGroupMixIn.getView(name);
    }

    /**
     * {@inheritDoc}
     */
    @Exported
    @Override
    public Collection<View> getViews() {
        return viewGroupMixIn.getViews();
    }

    public AbstractFolderViewHolder getFolderViews() {
        return folderViews;
    }

    public void resetFolderViews() {
        folderViews = newFolderViewHolder();
    }

    /**
     * {@inheritDoc}
     */
    @Exported
    @Override
    public View getPrimaryView() {
        return viewGroupMixIn.getPrimaryView();
    }

    public void setPrimaryView(View v) {
        if (folderViews.isPrimaryModifiable()) {
            folderViews.setPrimaryView(v.getViewName());
        }
    }

    /**
     * {@inheritDoc}
     */
    @Override
    public void onViewRenamed(View view, String oldName, String newName) {
        viewGroupMixIn.onViewRenamed(view, oldName, newName);
    }

    /**
     * {@inheritDoc}
     */
    @Override
    public ViewsTabBar getViewsTabBar() {
        return folderViews.getTabBar();
    }

    /**
     * {@inheritDoc}
     */
    @Override
    public ItemGroup<? extends TopLevelItem> getItemGroup() {
        return this;
    }

    /**
     * {@inheritDoc}
     */
    @Override
    public List<Action> getViewActions() {
        return Collections.emptyList();
    }

    /**
     * Fallback to the primary view.
     */
    @Override
    public View getStaplerFallback() {
        return getPrimaryView();
    }

    /**
     * {@inheritDoc}
     */
    @Override
    protected SearchIndexBuilder makeSearchIndex() {
        return super.makeSearchIndex().add(new CollectionSearchIndex<TopLevelItem>() {
            /**
             * {@inheritDoc}
             */
            @Override
            protected SearchItem get(String key) {
                return Jenkins.get().getItem(key, grp());
            }

            /**
             * {@inheritDoc}
             */
            @Override
            protected Collection<TopLevelItem> all() {
                return Items.getAllItems(grp(), TopLevelItem.class);
            }

            /**
             * {@inheritDoc}
             */
            @Override
            protected String getName(TopLevelItem j) {
                return j.getRelativeNameFrom(grp());
            }
            /** Disambiguates calls that otherwise would match {@link Item} too. */
            private ItemGroup<?> grp() {
                return AbstractFolder.this;
            }
        });
    }

    /**
     * {@inheritDoc}
     */
    @Override
    public ContextMenu doChildrenContextMenu(StaplerRequest request, StaplerResponse response) {
        ContextMenu menu = new ContextMenu();
        for (View view : getViews()) {
            menu.add(view.getAbsoluteUrl(),view.getDisplayName());
        }
        return menu;
    }

    @POST
    public synchronized void doCreateView(StaplerRequest req, StaplerResponse rsp)
            throws IOException, ServletException, ParseException, Descriptor.FormException {
        checkPermission(View.CREATE);
        addView(View.create(req, rsp, this));
    }

    /**
     * Checks if a top-level view with the given name exists.
     *
     * @param value the name of the child.
     * @return the validation results.
     */
    public FormValidation doViewExistsCheck(@QueryParameter String value) {
        checkPermission(View.CREATE);

        String view = fixEmpty(value);
        if (view == null) {
            return FormValidation.ok();
        }

        if (getView(view) == null) {
            return FormValidation.ok();
        } else {
            return FormValidation.error(Messages.Hudson_ViewAlreadyExists(view));
        }
    }


    /**
     * Get the current health report for a folder.
     *
     * @return the health report. Never returns null
     */
    public HealthReport getBuildHealth() {
        List<HealthReport> reports = getBuildHealthReports();
        return reports.isEmpty() ? new HealthReport() : reports.get(0);
    }

    /**
     * Invalidates the cache of build health reports.
     *
     * @since FIXME
     */
    public void invalidateBuildHealthReports() {
        healthReports = null;
    }

    @Exported(name = "healthReport")
    public List<HealthReport> getBuildHealthReports() {
        if (healthMetrics == null || healthMetrics.isEmpty()) {
            return Collections.emptyList();
        }
        List<HealthReport> reports = healthReports;
        if (reports != null && nextHealthReportsRefreshMillis > System.currentTimeMillis()) {
            // cache is still valid
            return reports;
        }
        // ensure we refresh on average once every HEALTH_REPORT_CACHE_REFRESH_MIN but not all at once
        nextHealthReportsRefreshMillis = System.currentTimeMillis()
<<<<<<< HEAD
                + TimeUnit.MINUTES.toMillis(HEALTH_REPORT_CACHE_REFRESH_MIN * 3 / 4)
                + ENTROPY.nextInt((int) TimeUnit.MINUTES.toMillis(HEALTH_REPORT_CACHE_REFRESH_MIN / 2));
        reports = new ArrayList<HealthReport>();
        
=======
                + TimeUnit.MINUTES.toMillis(HEALTH_REPORT_CACHE_REFRESH_MIN * 3L / 4L)
                + ENTROPY.nextInt((int)TimeUnit.MINUTES.toMillis(HEALTH_REPORT_CACHE_REFRESH_MIN / 2));
        reports = new ArrayList<>();
        List<FolderHealthMetric.Reporter> reporters = new ArrayList<>(healthMetrics.size());
        boolean recursive = false;
        boolean topLevelOnly = true;
>>>>>>> f5f289e7
        for (FolderHealthMetric metric : healthMetrics) {
            FolderHealthMetric.Reporter reporter = metric.reporter();
            observeMetric(metric.getType(), reporter);
            reports.addAll(reporter.report());

        }
        for (AbstractFolderProperty<?> p : getProperties()) {
            for (FolderHealthMetric metric : p.getHealthMetrics()) {
                FolderHealthMetric.Reporter reporter = metric.reporter();
                observeMetric(metric.getType(), reporter);
                reports.addAll(p.getHealthReports());
            }
        }
<<<<<<< HEAD

        Collections.sort(reports);
        healthReports = reports; // idempotent write
        return reports;
    }

    private void observeMetric(FolderHealthMetric.Type type, FolderHealthMetric.Reporter reporter) {
        if (type.isWithChildren()) {
            if (type.isRecursive()) {
                Stack<Iterable<? extends Item>> stack = new Stack<Iterable<? extends Item>>();
                stack.push(getItems());
                if (type.isTopLevelItems()) {
                    while (!stack.isEmpty()) {
                        for (Item item : stack.pop()) {
                            if (item instanceof TopLevelItem) {
=======
        if (recursive) {
            Stack<Iterable<? extends Item>> stack = new Stack<>();
            stack.push(getItems());
            if (topLevelOnly) {
                while (!stack.isEmpty()) {
                    for (Item item : stack.pop()) {
                        if (item instanceof TopLevelItem) {
                            for (FolderHealthMetric.Reporter reporter : reporters) {
>>>>>>> f5f289e7
                                reporter.observe(item);
                                if (item instanceof Folder) {
                                    stack.push(((Folder) item).getItems());
                                }
                            }
                        }
                    }
                } else {
                    while (!stack.isEmpty()) {
                        for (Item item : stack.pop()) {
                            reporter.observe(item);
                            if (item instanceof Folder) {
                                stack.push(((Folder) item).getItems());
                            }
                        }
                    }
                }
            } else {
                for (Item item : getItems()) {
                    reporter.observe(item);
                }
            }
        } else {
            reporter.observe(this);
        }
    }

    public DescribableList<FolderHealthMetric, FolderHealthMetricDescriptor> getHealthMetrics() {
        return healthMetrics;
    }

    public HttpResponse doLastBuild(StaplerRequest req) {
        return HttpResponses.redirectToDot();
    }

    /**
     * Gets the icon used for this folder.
     *
     * @return the icon.
     */
    public FolderIcon getIcon() {
        return icon;
    }

    public void setIcon(FolderIcon icon) {
        this.icon = icon;
        icon.setOwner(this);
    }

    public FolderIcon getIconColor() {
        return icon;
    }

    /**
     * {@inheritDoc}
     */
    @Override
    public Collection<? extends Job> getAllJobs() {
        Set<Job> jobs = new HashSet<>();
        for (Item i : getItems()) {
            jobs.addAll(i.getAllJobs());
        }
        return jobs;
    }

    /**
     * {@inheritDoc}
     */
    @Exported(name="jobs")
    @Override
    public Collection<I> getItems() {
        return getItems(item -> true);
    }

    /**
     * Gets all the items in this collection in a read-only view that matches supplied Predicate
     */
    // TODO: @Override and inherit docs once baseline is above 2.222
    public Collection<I> getItems(Predicate<I> pred) {
        List<I> viewableItems = new ArrayList<>();
        for (I item : items.values()) {
            if (pred.test(item) && item.hasPermission(Item.READ)) {
                viewableItems.add(item);
            }
        }
        return viewableItems;
    }

    /**
     * Checks if folder has visible items
     * @return true if folder has visible items false otherwise
     */
    public boolean hasVisibleItems() {
        for (I item : items.values()) {
            if (item.hasPermission(Item.READ)) {
                return true;
            }
        }
        return false;
    }

    /**
     * {@inheritDoc}
     */
    @Override
    public I getItem(String name) throws AccessDeniedException {
        if (items == null) {
            return null;
        }
        I item = items.get(name);
        if (item == null) {
            return null;
        }
        if (!item.hasPermission(Item.READ)) {
            if (item.hasPermission(Item.DISCOVER)) {
                throw new AccessDeniedException("Please log in to access " + name);
            }
            return null;
        }
        return item;
    }

    /**
     * {@inheritDoc}
     */
    @SuppressWarnings("deprecation")
    @Override
    public void onRenamed(I item, String oldName, String newName) throws IOException {
        items.remove(oldName);
        items.put(newName, item);
        // For compatibility with old views:
        for (View v : folderViews.getViews()) {
            v.onJobRenamed(item, oldName, newName);
        }
        save();
    }

    /**
     * {@inheritDoc}
     */
    @SuppressWarnings("deprecation")
    @Override
    public void onDeleted(I item) throws IOException {
        ItemListener.fireOnDeleted(item);
        items.remove(item.getName());
        // For compatibility with old views:
        for (View v : folderViews.getViews()) {
            v.onJobRenamed(item, item.getName(), null);
        }
        save();
    }

    /**
     * {@inheritDoc}
     */
    @Override
    public void delete() throws IOException, InterruptedException {
        // Some parts copied from AbstractItem.
        checkPermission(DELETE);
        // TODO JENKINS-35160 core API is not reusable: we need part of AbstractItem.delete but with the deletion of children interjected (and not inside a monitor)
        boolean responsibleForAbortingBuilds = !ItemDeletion.contains(this);
        boolean ownsRegistration = ItemDeletion.register(this);
        if (!ownsRegistration && ItemDeletion.isRegistered(this)) {
            // we are not the owning thread and somebody else is concurrently deleting this exact item
            throw new Failure(Messages.AbstractFolder_BeingDeleted(getPronoun()));
        }
        try {
            // if a build is in progress. Cancel it.
            if (responsibleForAbortingBuilds || ownsRegistration) {
                Queue queue = Queue.getInstance();
                if (this instanceof Queue.Task) {
                    // clear any items in the queue so they do not get picked up
                    queue.cancel((Queue.Task) this);
                }
                // now cancel any child items - this happens after ItemDeletion registration, so we can use a snapshot
                for (Queue.Item i : queue.getItems()) {
                    Item item = Tasks.getItemOf(i.task);
                    while (item != null) {
                        if (item == this) {
                            queue.cancel(i);
                            break;
                        }
                        if (item.getParent() instanceof Item) {
                            item = (Item) item.getParent();
                        } else {
                            break;
                        }
                    }
                }
                // interrupt any builds in progress (and this should be a recursive test so that folders do not pay
                // the 15 second delay for every child item). This happens after queue cancellation, so will be
                // a complete set of builds in flight
                Map<Executor, Queue.Executable> buildsInProgress = new LinkedHashMap<>();
                for (Computer c : Jenkins.get().getComputers()) {
                    for (Executor e : c.getAllExecutors()) {
                        WorkUnit workUnit = e.getCurrentWorkUnit();
                        if (workUnit != null) {
                            Queue.Executable executable = workUnit.getExecutable();
                            if (executable != null) {
                                Item item = Tasks.getItemOf(getParentOf(executable));
                                if (item != null) {
                                    while (item != null) {
                                        if (item == this) {
                                            buildsInProgress.put(e, e.getCurrentExecutable());
                                            e.interrupt(Result.ABORTED);
                                            break;
                                        }
                                        if (item.getParent() instanceof Item) {
                                            item = (Item) item.getParent();
                                        } else {
                                            break;
                                        }
                                    }
                                }
                            }
                        }
                    }
                }
                if (!buildsInProgress.isEmpty()) {
                    // give them 15 seconds or so to respond to the interrupt
                    long expiration = System.nanoTime() + TimeUnit.SECONDS.toNanos(15);
                    // comparison with executor.getCurrentExecutable() == computation currently should always be true
                    // as we no longer recycle Executors, but safer to future-proof in case we ever revisit recycling
                    while (!buildsInProgress.isEmpty() && expiration - System.nanoTime() > 0L) {
                        // we know that ItemDeletion will prevent any new builds in the queue
                        // ItemDeletion happens-before Queue.cancel so we know that the Queue will stay clear
                        // Queue.cancel happens-before collecting the buildsInProgress list
                        // thus buildsInProgress contains the complete set we need to interrupt and wait for
                        for (Iterator<Map.Entry<Executor, Queue.Executable>> iterator =
                             buildsInProgress.entrySet().iterator();
                             iterator.hasNext(); ) {
                            Map.Entry<Executor, Queue.Executable> entry = iterator.next();
                            // comparison with executor.getCurrentExecutable() == executable currently should always be
                            // true as we no longer recycle Executors, but safer to future-proof in case we ever
                            // revisit recycling.
                            if (!entry.getKey().isAlive()
                                    || entry.getValue() != entry.getKey().getCurrentExecutable()) {
                                iterator.remove();
                            }
                            // I don't know why, but we have to keep interrupting
                            entry.getKey().interrupt(Result.ABORTED);
                        }
                        Thread.sleep(50L);
                    }
                    if (!buildsInProgress.isEmpty()) {
                        throw new Failure(Messages.AbstractFolder_FailureToStopBuilds(
                                buildsInProgress.size(), getFullDisplayName()
                        ));
                    }
                }
            }
            // END of attempted reuse from JENKINS-35160

            // delete individual items first
            // (disregard whether they would be deletable in isolation)
            // JENKINS-34939: do not hold the monitor on this folder while deleting them
            // (thus we cannot do this inside performDelete)
            try (ACLContext oldContext = ACL.as(ACL.SYSTEM)) {
                for (Item i : new ArrayList<Item>(items.values())) {
                    try {
                        i.delete();
                    } catch (AbortException e) {
                        throw (AbortException) new AbortException(
                                "Failed to delete " + i.getFullDisplayName() + " : " + e.getMessage()).initCause(e);
                    } catch (IOException e) {
                        throw new IOException("Failed to delete " + i.getFullDisplayName(), e);
                    }
                }
            }
            synchronized (this) {
                performDelete();
            }
            // TODO start of attempted reuse of JENKINS-35160
        } finally {
            if (ownsRegistration) {
                ItemDeletion.deregister(this);
            }
        }
        // END of attempted reuse of JENKINS-35160
        getParent().onDeleted(AbstractFolder.this);
        Jenkins.get().rebuildDependencyGraphAsync();
    }

    /**
     * Is this folder disabled. A disabled folder should have all child items disabled.
     *
     * @return {@code true} if and only if the folder is disabled.
     * @since 6.1.0
     * @see FolderJobQueueDecisionHandler
     */
    public boolean isDisabled() {
        return false;
    }

    /**
     * Sets the folder as disabled.
     *
     * @param disabled {@code true} if and only if the folder is to be disabled.
     * @since 6.1.0
     */
    protected void setDisabled(boolean disabled) {
        throw new UnsupportedOperationException("must be implemented if supportsMakeDisabled is overridden");
    }

    /**
     * Determines whether the folder supports being made disabled.
     * @return {@code true} if and only if {@link #setDisabled(boolean)} is implemented
     * @since 6.1.0
     */
    public boolean supportsMakeDisabled() {
        return false;
    }

    /**
     * Makes the folder disabled. Will have no effect if the folder type does not {@linkplain #supportsMakeDisabled()}.
     * @param disabled {@code true} if the folder should be disabled.
     * @throws IOException if the operation could not complete.
     * @since 6.1.0
     */
    public void makeDisabled(boolean disabled) throws IOException {
        if (isDisabled() == disabled) {
            return; // noop
        }
        if (disabled && !supportsMakeDisabled()) {
            return; // do nothing if the disabling is unsupported
        }
        setDisabled(disabled);
        if (disabled && this instanceof Queue.Task) {
            Jenkins.get().getQueue().cancel((Queue.Task)this);
        }
        save();
        ItemListener.fireOnUpdated(this);
    }

    /**
     * Stapler action method to disable the folder.
     *
     * @return the response.
     * @throws IOException      if the folder could not be disabled.
     * @throws ServletException if something goes wrong.
     * @since 6.1.0
     */
    @RequirePOST
    @Restricted(NoExternalUse.class)
    @SuppressWarnings("unused") // stapler action method
    public HttpResponse doDisable() throws IOException, ServletException {
        checkPermission(CONFIGURE);
        makeDisabled(true);
        return new HttpRedirect(".");
    }

    /**
     * Stapler action method to enable the folder.
     *
     * @return the response.
     * @throws IOException      if the folder could not be disabled.
     * @throws ServletException if something goes wrong.
     * @since 6.1.0
     */
    @RequirePOST
    @Restricted(NoExternalUse.class)
    @SuppressWarnings("unused") // stapler action method
    public HttpResponse doEnable() throws IOException, ServletException {
        checkPermission(CONFIGURE);
        makeDisabled(false);
        return new HttpRedirect(".");
    }

    /**
     * {@inheritDoc}
     */
    @Override
    public synchronized void save() throws IOException {
        if (folderViews != null) {
            folderViews.invalidateCaches();
        }
        if (BulkChange.contains(this)) {
            return;
        }
        super.save();
        // TODO should this not just be done in AbstractItem?
        ItemListener.fireOnUpdated(this);
    }

    /**
     * Renames this item container.
     */
    @Override
    public void renameTo(String newName) throws IOException {
        super.renameTo(newName);
    }

    /**
     * {@inheritDoc}
     */
    @Override
    public synchronized void doSubmitDescription(StaplerRequest req, StaplerResponse rsp) throws IOException, ServletException {
        getPrimaryView().doSubmitDescription(req, rsp);
    }

    @Restricted(NoExternalUse.class)
    @RequirePOST
    public void doConfigSubmit(StaplerRequest req, StaplerResponse rsp) throws IOException, ServletException, Descriptor.FormException {
        checkPermission(CONFIGURE);

        req.setCharacterEncoding("UTF-8");
        JSONObject json = req.getSubmittedForm();

        BulkChange bc = new BulkChange(this);
        try {
            description = json.getString("description");
            displayName = Util.fixEmpty(json.optString("displayNameOrNull"));
            if (folderViews.isTabBarModifiable() && json.has("viewsTabBar")) {
                folderViews.setTabBar(req.bindJSON(ViewsTabBar.class, json.getJSONObject("viewsTabBar")));
            }

            if (folderViews.isPrimaryModifiable() && json.has("primaryView")) {
                folderViews.setPrimaryView(json.getString("primaryView"));
            }

            properties.rebuild(req, json, getDescriptor().getPropertyDescriptors());
            for (AbstractFolderProperty p : properties) {
                p.setOwner(this);
            }

            healthMetrics.replaceBy(req.bindJSONToList(FolderHealthMetric.class, json.get("healthMetrics")));

            icon = req.bindJSON(FolderIcon.class, req.getSubmittedForm().getJSONObject("icon"));
            icon.setOwner(this);

            submit(req, rsp);
            makeDisabled(!json.optBoolean("enable"));

            save();
            bc.commit();
        } finally {
            bc.abort();
        }

        ProjectNamingStrategy namingStrategy = Jenkins.get().getProjectNamingStrategy();
            if (namingStrategy.isForceExistingJobs()) {
                namingStrategy.checkName(name);
            }
            FormApply.success(getSuccessfulDestination()).generateResponse(req, rsp, this);
    }

    /**
     * Where user will be redirected after creating or reconfiguring a {@code AbstractFolder}.
     *
     * @return A string that represents the redirect location URL.
     *
     * @see javax.servlet.http.HttpServletResponse#sendRedirect(String)
     */
    @Restricted(NoExternalUse.class)
    @NonNull
    protected String getSuccessfulDestination() {
        return ".";
    }

    protected void submit(StaplerRequest req, StaplerResponse rsp) throws IOException, ServletException, Descriptor.FormException {}

    /**
     * {@inheritDoc}
     */
    @Override
    public boolean isNameEditable() {
        return true;
    }

    /**
     * {@inheritDoc}
     */
    @Override
    protected void checkRename(String newName) {
        for (Job<?,?> job : getAllJobs()) {
            if (job.isBuilding()) {
                throw new Failure("Unable to rename a folder while a job inside it is building.");
            }
        }

        String blocker = renameBlocker();
        if (blocker != null) {
            throw new Failure(blocker);
        }
    }

    /**
     * Allows a subclass to block renames under dynamic conditions.
     * @return a message if rename should currently be prohibited, or null to allow
     * @deprecated Override {@link #checkRename} instead.
     */
    @Deprecated
    @CheckForNull
    protected String renameBlocker() {
        return null;
    }

    private static void invalidateBuildHealthReports(Item item) {
        while (item != null) {
            if (item instanceof AbstractFolder) {
                ((AbstractFolder) item).invalidateBuildHealthReports();
            }
            if (item.getParent() instanceof Item) {
                item = (Item) item.getParent();
            } else {
                break;
            }
        }
    }

    @Extension
    public static class ItemListenerImpl extends ItemListener {
        @Override
        public void onCreated(Item item) {
            invalidateBuildHealthReports(item);
        }

        @Override
        public void onCopied(Item src, Item item) {
            invalidateBuildHealthReports(item);
        }

        @Override
        public void onDeleted(Item item) {
            invalidateBuildHealthReports(item);
        }

        @Override
        public void onRenamed(Item item, String oldName, String newName) {
            invalidateBuildHealthReports(item);
        }

        @Override
        public void onLocationChanged(Item item, String oldFullName, String newFullName) {
            invalidateBuildHealthReports(item);
        }

        @Override
        public void onUpdated(Item item) {
            invalidateBuildHealthReports(item);
        }

    }

    @Extension
    public static class RunListenerImpl extends RunListener<Run> {
        @Override
        public void onCompleted(Run run, @NonNull TaskListener listener) {
            invalidateBuildHealthReports(run.getParent());
        }

        @Override
        public void onFinalized(Run run) {
            invalidateBuildHealthReports(run.getParent());
        }

        @Override
        public void onStarted(Run run, TaskListener listener) {
            invalidateBuildHealthReports(run.getParent());
        }

        @Override
        public void onDeleted(Run run) {
            invalidateBuildHealthReports(run.getParent());
        }
    }

}<|MERGE_RESOLUTION|>--- conflicted
+++ resolved
@@ -890,19 +890,10 @@
         }
         // ensure we refresh on average once every HEALTH_REPORT_CACHE_REFRESH_MIN but not all at once
         nextHealthReportsRefreshMillis = System.currentTimeMillis()
-<<<<<<< HEAD
-                + TimeUnit.MINUTES.toMillis(HEALTH_REPORT_CACHE_REFRESH_MIN * 3 / 4)
-                + ENTROPY.nextInt((int) TimeUnit.MINUTES.toMillis(HEALTH_REPORT_CACHE_REFRESH_MIN / 2));
-        reports = new ArrayList<HealthReport>();
-        
-=======
                 + TimeUnit.MINUTES.toMillis(HEALTH_REPORT_CACHE_REFRESH_MIN * 3L / 4L)
                 + ENTROPY.nextInt((int)TimeUnit.MINUTES.toMillis(HEALTH_REPORT_CACHE_REFRESH_MIN / 2));
         reports = new ArrayList<>();
-        List<FolderHealthMetric.Reporter> reporters = new ArrayList<>(healthMetrics.size());
-        boolean recursive = false;
-        boolean topLevelOnly = true;
->>>>>>> f5f289e7
+
         for (FolderHealthMetric metric : healthMetrics) {
             FolderHealthMetric.Reporter reporter = metric.reporter();
             observeMetric(metric.getType(), reporter);
@@ -916,7 +907,6 @@
                 reports.addAll(p.getHealthReports());
             }
         }
-<<<<<<< HEAD
 
         Collections.sort(reports);
         healthReports = reports; // idempotent write
@@ -926,22 +916,12 @@
     private void observeMetric(FolderHealthMetric.Type type, FolderHealthMetric.Reporter reporter) {
         if (type.isWithChildren()) {
             if (type.isRecursive()) {
-                Stack<Iterable<? extends Item>> stack = new Stack<Iterable<? extends Item>>();
+                Stack<Iterable<? extends Item>> stack = new Stack<>();
                 stack.push(getItems());
                 if (type.isTopLevelItems()) {
                     while (!stack.isEmpty()) {
                         for (Item item : stack.pop()) {
                             if (item instanceof TopLevelItem) {
-=======
-        if (recursive) {
-            Stack<Iterable<? extends Item>> stack = new Stack<>();
-            stack.push(getItems());
-            if (topLevelOnly) {
-                while (!stack.isEmpty()) {
-                    for (Item item : stack.pop()) {
-                        if (item instanceof TopLevelItem) {
-                            for (FolderHealthMetric.Reporter reporter : reporters) {
->>>>>>> f5f289e7
                                 reporter.observe(item);
                                 if (item instanceof Folder) {
                                     stack.push(((Folder) item).getItems());
