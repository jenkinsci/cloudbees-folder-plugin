--- conflicted
+++ resolved
@@ -112,59 +112,9 @@
         updateTransientActions();
     }
 
-<<<<<<< HEAD
-    private void init() {
-        if (icon == null) {
-            icon = new StockFolderIcon();
-        } else {
-            icon.setFolder(this);
-        }
-        if (properties == null) {
-            properties = new DescribableList<FolderProperty<?>, FolderPropertyDescriptor>(this);
-        }
-        for (FolderProperty p : properties) {
-            p.setOwner(this);
-        }
-        if (views == null) {
-            views = new CopyOnWriteArrayList<View>();
-        }
-        if (views.size() == 0) {
-            try {
-                if (columns != null || filters != null) {
-                    // we're loading an ancient config
-                    if (columns == null) {
-                        columns = new DescribableList<ListViewColumn, Descriptor<ListViewColumn>>(this,
-                                ListViewColumn.createDefaultInitialColumnList());
-                    }
-                    if (filters == null) {
-                        filters = new DescribableList<ViewJobFilter, Descriptor<ViewJobFilter>>(this);
-                    }
-                    ListView lv = new ListView("All", this);
-                    views.add(lv);
-                    lv.getColumns().replaceBy(columns.toList());
-                    lv.getJobFilters().replaceBy(filters.toList());
-                    lv.setIncludeRegex(".*");
-                    lv.save();
-                } else {
-                    AllView v = new AllView("All", this);
-                    views.add(v);
-                    v.save();
-                }
-            } catch (IOException e) {
-                LOGGER.log(Level.WARNING, "Failed to set up the initial view", e);
-            }
-        }
-        if (viewsTabBar == null) {
-            viewsTabBar = new DefaultViewsTabBar();
-        }
-        if (primaryView == null) {
-            primaryView = views.get(0).getViewName();
-        }
-=======
     @Override
     protected final void init() {
         super.init();
->>>>>>> f8dfc3fc
         mixin = new MixInImpl(this);
     }
 
