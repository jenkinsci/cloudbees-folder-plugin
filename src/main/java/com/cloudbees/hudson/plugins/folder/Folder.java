--- conflicted
+++ resolved
@@ -257,16 +257,9 @@
         }
         if (views.size() == 0) {
             try {
-<<<<<<< HEAD
                 AllView v = new AllView("All", this);
                 views.add(v);
                 v.save();
-=======
-                lv.getColumns().replaceBy(columns.toList());
-                lv.getJobFilters().replaceBy(filters.toList());
-                lv.setIncludeRegex(".*");
-                lv.save();
->>>>>>> 2bbf9ee1
             } catch (IOException e) {
                 LOGGER.log(Level.WARNING, "Failed to set up the initial view", e);
             }
