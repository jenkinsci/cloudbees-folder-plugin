--- conflicted
+++ resolved
@@ -33,13 +33,8 @@
                     (<i:formatDate value="${it.timestamp.time}" type="both" dateStyle="medium" timeStyle="medium"/>)
                 </j:if>
             </t:buildCaption>
-<<<<<<< HEAD
-            <fo:blockWrapper>
+            <table style="margin-top: 1em; margin-left:1em;">
                 <t:summary icon="symbol-edit">
-=======
-            <table style="margin-top: 1em; margin-left:1em;">
-                <t:summary icon="icon-notepad">
->>>>>>> 2877bd6b
                     <j:choose>
                         <j:when test="${it.result==null}">
                             ${%Not run}
