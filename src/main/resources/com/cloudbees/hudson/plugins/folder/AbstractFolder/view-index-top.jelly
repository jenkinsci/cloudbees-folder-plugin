--- conflicted
+++ resolved
@@ -61,14 +61,6 @@
   </div>
   <this:description />
   <j:choose>
-<<<<<<< HEAD
-      <j:when test="${!it.supportsMakeDisabled()}">
-          <!-- for now, quietly omit the option -->
-      </j:when>
-      <j:when test="${it.disabled}">
-          <div id="disabled-message" class="warning">${%disabled(it.pronoun)}</div>
-      </j:when>
-=======
     <j:when test="${!it.supportsMakeDisabled()}">
       <!-- for now, quietly omit the option -->
     </j:when>
@@ -82,7 +74,6 @@
         </form>
       </div>
     </j:when>
->>>>>>> bddd55e2
   </j:choose>
   <!-- give actions a chance to contribute summary item -->
   <j:forEach var="a" items="${it.allActions}">
