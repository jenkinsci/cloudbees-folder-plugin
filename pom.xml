--- conflicted
+++ resolved
@@ -5,11 +5,7 @@
   <parent>
     <groupId>org.jenkins-ci.plugins</groupId>
     <artifactId>plugin</artifactId>
-<<<<<<< HEAD
-    <version>5.25</version>
-=======
     <version>5.26</version>
->>>>>>> beeea6cf
     <relativePath/>
   </parent>
 
