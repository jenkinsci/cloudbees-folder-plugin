--- conflicted
+++ resolved
@@ -58,13 +58,8 @@
     <dependencies>
       <dependency>
         <groupId>io.jenkins.tools.bom</groupId>
-<<<<<<< HEAD
         <artifactId>bom-2.414.x</artifactId>
-        <version>2516.v113cb_3d00317</version>
-=======
-        <artifactId>bom-2.387.x</artifactId>
         <version>2543.vfb_1a_5fb_9496d</version>
->>>>>>> 6d83d119
         <scope>import</scope>
         <type>pom</type>
       </dependency>
